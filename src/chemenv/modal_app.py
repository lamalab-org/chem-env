--- conflicted
+++ resolved
@@ -22,7 +22,15 @@
     _get_substructure_count,
     _pka_from_smiles,
 )
-<<<<<<< HEAD
+from chemenv.tools.util_tool import (
+    is_patented_image,
+    _is_patented,
+    _is_buyable,
+)
+from chemenv.tools.pubchem import (
+    PubChem,
+    pubchem_image as _pubchem_image,
+)
 from chemenv.tools.converters import (
     _converters_image,
     _safe_image,
@@ -39,22 +47,6 @@
 )
 import os
 
-# Define the images
-rdkit_image = (
-    Image.debian_slim(python_version="3.12").pip_install("rdkit").pip_install("numpy")
-=======
-from chemenv.tools.util_tool import (
-    is_patented_image,
-    _is_patented,
-    _is_buyable,
->>>>>>> 2c581cf1
-)
-from chemenv.tools.pubchem import (
-    PubChem,
-    pubchem_image as _pubchem_image,
-)
-import os
-
 chemenv_name = os.getenv("CHEMENV_NAME", "")
 if chemenv_name and not chemenv_name.startswith("-"):
     chemenv_name = f"-{chemenv_name}"
@@ -451,8 +443,492 @@
 
 @app.function(image=mendeleev_image)
 def get_element_info(*args, **kwargs):
-<<<<<<< HEAD
+    """
+    A function to retrieve basic information about a chemical element based on its identifier.
+
+    Args:
+        identifier (str): The identifier of the chemical element.
+
+    Returns:
+        dict: A dictionary containing basic information about the chemical element including its name,
+            symbol, atomic number, mass, electron configuration, electronegativity, group, period, and block.
+
+    Raises:
+        ValueError: If the identifier is not a valid element identifier.
+
+    Example:
+        >>> get_element_info("H")["name"]
+            'Hydrogen'
+    """
     return _get_element_info(*args, **kwargs)
+
+
+@app.function(image=is_patented_image)
+def is_patented(*args, **kwargs):
+    """
+    Check if a molecule is patented using Molbloom
+
+    Args:
+        smiles (str): SMILES string of the molecule
+
+    Returns:
+        str: "Patented" if the molecule is patented, "Novel" otherwise
+
+    Raises:
+        ValueError: If an error occurs while checking if the molecule is patented
+
+    Examples:
+        >>> _is_patented("CCO")
+            False
+    """
+    return _is_patented(*args, **kwargs)
+
+
+@app.function(image=is_patented_image)
+def is_buyable(*args, **kwargs):
+    """
+    Check if a molecule is buyable using Molbloom
+
+    Args:
+        smiles (str): SMILES string of the molecule
+
+    Returns:
+        str: "Buyable" if the molecule is buyable, "Not buyable" otherwise
+
+    Raises:
+        ValueError: If an error occurs while checking if the molecule is buyable
+
+    Examples:
+        >>> _is_buyable("CCO")
+            True
+    """
+    return _is_buyable(*args, **kwargs)
+
+
+@app.function(image=_pubchem_image)
+async def get_number_atoms_pubchem(*args, **kwargs) -> int:
+    """
+    Get the number of atoms in a compound using RDKit.
+
+    Args:
+        compound (str): Any type of compound identifier (CID, SMILES, InChI, etc.)
+
+    Returns:
+        int: Number of atoms in the compound.
+
+    Raises:
+        ValueError: If no atoms are found
+
+    Example:
+        >>> await self._get_number_atoms()
+            21
+    """
+    pubchem = await PubChem.create(*args, **kwargs)
+    number_atoms = await pubchem._get_number_atoms()
+    if number_atoms is None:
+        raise ValueError("No number of atoms found")
+    return number_atoms
+
+
+@app.function(image=_pubchem_image)
+async def get_isomeric_smiles_pubchem(*args, **kwargs) -> str:
+    """
+    Get the isomeric SMILES for a compound from PubChem.
+
+    Args:
+        compound (str): Any type of compound identifier (CID, SMILES, InChI, etc.)
+
+    Returns:
+        str: Isomeric SMILES of the compound.
+
+    Raises:
+        ValueError: If the isomeric SMILES could not be retrieved
+
+    Example:
+        >>> await self._get_isomeric_smiles()
+            'CCO'
+    """
+    pubchem = await PubChem.create(*args, **kwargs)
+    isomeric_smiles = await pubchem._get_isomeric_smiles()
+    if isomeric_smiles is None:
+        raise ValueError("No isomeric SMILES found")
+    return isomeric_smiles
+
+
+@app.function(image=_pubchem_image)
+async def get_canonical_smiles_pubchem(*args, **kwargs) -> str:
+    """
+    Get the canonical SMILES for a compound from PubChem.
+
+    Args:
+        compound (str): Any type of compound identifier (CID, SMILES, InChI, etc.)
+
+    Returns:
+        str: Canonical SMILES of the compound.
+
+    Raises:
+        ValueError: If the canonical SMILES could not be retrieved
+
+    Example:
+        >>> await self._get_canonical_smiles()
+            'CCO'
+    """
+    pubchem = await PubChem.create(*args, **kwargs)
+    smiles = await pubchem._get_canonical_smiles()
+    if smiles is None:
+        raise ValueError("No canonical SMILES found")
+    return smiles
+
+
+@app.function(image=_pubchem_image)
+async def get_compound_mass_pubchem(*args, **kwargs) -> float:
+    """
+    Get the molecular weight of a compound from PubChem.
+
+    Args:
+        compound (str): Any type of compound identifier (CID, SMILES, InChI, etc.)
+
+    Returns:
+        float: Molecular weight of the compound.
+
+    Raises:
+        ValueError: If the molecular weight could not be retrieved
+
+    Example:
+        >>> await self._get_compound_mass()
+            46.07
+    """
+    pubchem = await PubChem.create(*args, **kwargs)
+    molecular_weight = await pubchem._get_compound_mass()
+    if molecular_weight is None:
+        raise ValueError("No molecular weight found")
+    return molecular_weight
+
+
+@app.function(image=_pubchem_image)
+async def get_compound_charge_pubchem(compound: str) -> int:
+    """
+    Get the charge of a compound from PubChem.
+
+    Args:
+        compound (str): Any type of compound identifier (CID, SMILES, InChI, etc.)
+
+    Returns:
+        int: Charge of the compound.
+
+    Raises:
+        ValueError: If the charge could not be retrieved
+
+    Example:
+        >>> await self._get_compound_charge()
+            0
+    """
+    pubchem = await PubChem.create(compound)
+    charge = await pubchem._get_compound_charge()
+    if charge is None:
+        raise ValueError("No charge found")
+    return charge
+
+
+@app.function(image=_pubchem_image)
+async def get_compound_formula_pubchem(compound: str) -> str:
+    """
+    Get the formula of a compound from PubChem.
+
+    Args:
+        compound (str): Any type of compound identifier (CID, SMILES, InChI, etc.)
+
+    Returns:
+        str: Formula of the compound.
+
+    Raises:
+        ValueError: If the formula could not be retrieved
+
+    Example:
+        >>> await self._get_compound_formula()
+            'C2H6O'
+    """
+    pubchem = await PubChem.create(compound)
+    formula = await pubchem._get_compound_formula()
+    if formula is None:
+        raise ValueError("No formula found")
+    return formula
+
+
+@app.function(image=_pubchem_image)
+async def get_number_isomers_pubchem(compound: str) -> int:
+    """
+    Get the number of compound isomers for a compound from PubChem.
+
+    Args:
+        compound (str): Any type of compound identifier (CID, SMILES, InChI, etc.)
+
+    Returns:
+        int: Number of compound isomers.
+
+    Raises:
+        ValueError: If the number of isomers could not be retrieved
+
+    Example:
+        >>> await self._get_number_isomers()
+            2
+    """
+    pubchem = await PubChem.create(compound)
+    number_isomers = await pubchem._get_number_isomers()
+    if number_isomers is None:
+        raise ValueError("No isomers found")
+    return number_isomers
+
+
+@app.function(image=_pubchem_image, timeout=86399)
+async def get_compound_isomers_pubchem(*args, **kwargs):
+    """
+    Get the compound isomers for a compound from PubChem.
+    This function can take some time depending on the number of isomers.
+
+    Args:
+        compound (str): Any type of compound identifier (CID, SMILES, InChI, etc.)
+
+    Returns:
+        list: List of compound isomers.
+
+    Raises:
+        ValueError: If the isomers could not be retrieved
+
+    Example:
+        >>> await self._get_compound_isomers()
+            ['CCO', 'COC']
+    """
+    pubchem = await PubChem.create(*args, **kwargs)
+    data = await pubchem._get_compound_isomers()
+    if data is None:
+        raise ValueError("No isomers found")
+    return data
+
+
+@app.function(image=_pubchem_image)
+async def get_number_heavy_atoms_pubchem(*args, **kwargs) -> int:
+    """
+    Get the number of heavy atoms in a compound from PubChem.
+
+    Args:
+        compound (str): Any type of compound identifier (CID, SMILES, InChI, etc.)
+
+    Returns:
+        int: Number of heavy atoms in the compound.
+
+    Raises:
+        ValueError: If the number of heavy atoms could not be retrieved
+
+    Example:
+        >>> await self._get_number_heavy_atoms()
+            3
+    """
+    pubchem = await PubChem.create(*args, **kwargs)
+    number_heavy_atoms = await pubchem._get_number_heavy_atoms()
+    if number_heavy_atoms is None:
+        raise ValueError("No heavy atoms found")
+    return number_heavy_atoms
+
+
+@app.function(image=_pubchem_image)
+async def get_number_chiral_atoms_pubchem(*args, **kwargs) -> int:
+    """
+    Get the number of chiral atoms in a compound from PubChem.
+
+    Args:
+        compound (str): Any type of compound identifier (CID, SMILES, InChI, etc.)
+
+    Returns:
+        int: Number of chiral atoms in the compound.
+
+    Raises:
+        ValueError: If the number of chiral atoms could not be retrieved
+
+    Example:
+        >>> await self._get_number_chiral_atoms()
+            1
+    """
+    pubchem = await PubChem.create(*args, **kwargs)
+    number_chiral_atoms = await pubchem._get_number_chiral_atoms()
+    if number_chiral_atoms is None:
+        raise ValueError("No chiral atoms found")
+    return number_chiral_atoms
+
+
+@app.function(image=_pubchem_image)
+async def get_c_nmr_spectra_pubchem(*args, **kwargs) -> dict:
+    """
+    Get the C-NMR spectra for a compound from PubChem.
+
+    Args:
+        compound (str): Any type of compound identifier (CID, SMILES, InChI, etc.)
+
+    Returns:
+        dict: C-NMR spectra data
+
+    Raises:
+        ValueError: If the data could not be retrieved
+
+    Example:
+        >>> await self._get_c_nmr_spectra()
+            {'1': {'instrument': 'Bruker', 'frequency': '400 MHz',...}}
+    """
+    pubchem = await PubChem.create(*args, **kwargs)
+    c_nmr_spectra = await pubchem._get_c_nmr_spectra()
+    if c_nmr_spectra is None:
+        raise ValueError("No C-NMR spectra found")
+    return c_nmr_spectra
+
+
+@app.function(image=_pubchem_image)
+async def get_h_nmr_spectra_pubchem(*args, **kwargs) -> dict:
+    """
+    Get the 1H-NMR spectra for a compound from PubChem.
+
+    Args:
+        compound (str): Any type of compound identifier (CID, SMILES, InChI, etc.)
+
+    Returns:
+        dict: 1H NMR spectra data
+
+    Raises:
+        ValueError: If the data could not be retrieved
+
+    Example:
+        >>> await self._get_h_nmr_spectra()
+            {'1': {'instrument': 'Bruker', 'frequency': '400 MHz',...}}
+    """
+    pubchem = await PubChem.create(*args, **kwargs)
+    h_nmr_spectra = await pubchem._get_h_nmr_spectra()
+    if h_nmr_spectra is None:
+        raise ValueError("No H-NMR spectra found")
+    return h_nmr_spectra
+
+
+@app.function(image=_pubchem_image)
+async def get_uv_spectra_pubchem(*args, **kwargs) -> dict:
+    """
+    Get the UV spectra for a compound from PubChem.
+
+    Args:
+        compound (str): Any type of compound identifier (CID, SMILES, InChI, etc.)
+
+    Returns:
+        str: UV spectra data
+
+    Raises:
+        ValueError: If the data could not be retrieved
+
+    Example:
+        >>> await self._get_uv_spectra()
+            'Reference 1:\nMAX ABSORPTION: 210 nm\nReference 2:\nUV MAX: 210 nm'
+    """
+    pubchem = await PubChem.create(*args, **kwargs)
+    uv_spectra = await pubchem._get_uv_spectra()
+    if uv_spectra is None:
+        raise ValueError("No UV spectra found")
+    return uv_spectra
+
+
+@app.function(image=_pubchem_image)
+async def get_ms_spectra_pubchem(*args, **kwargs) -> dict:
+    """
+    Get the MS spectra for a compound from PubChem.
+
+    Args:
+        compound (str): Any type of compound identifier (CID, SMILES, InChI, etc.)
+
+    Returns:
+        dict: MS spectra data
+
+    Raises:
+        ValueError: If the data could not be retrieved
+
+    Example:
+        >>> await self._get_ms_spectra()
+            {'Mass bank ID': 'MoNA ID', ...}
+    """
+    pubchem = await PubChem.create(*args, **kwargs)
+    ms_spectra = await pubchem._get_ms_spectra()
+    if ms_spectra is None:
+        raise ValueError("No MS spectra found")
+    return ms_spectra
+
+
+@app.function(image=_pubchem_image)
+async def get_ghs_classification_pubchem(*args, **kwargs) -> str:
+    """
+    Get the GHS classification for a compound from PubChem.
+
+    Args:
+        compound (str): Any type of compound identifier (CID, SMILES, InChI, etc.)
+
+    Returns:
+        dict: GHS classification data
+
+    Raises:
+        ValueError: If the data could not be retrieved
+
+    Example:
+        >>> await self._get_ghs_classification()
+            {'H225': ['Highly flammable liquid and vapour'], ...}
+    """
+    pubchem = await PubChem.create(*args, **kwargs)
+    ghs_classification = await pubchem._get_ghs_classification()
+    if ghs_classification is None:
+        raise ValueError("No GHS classification found")
+    return ghs_classification
+
+
+@app.function(image=_pubchem_image)
+async def get_patent_count(*args, **kwargs):
+    """
+    Get the number of patents for a compound from PubChem.
+
+    Args:
+        compound (str): Any type of compound identifier (CID, SMILES, InChI, etc.)
+
+    Returns:
+        int: Number of patents
+
+    Raises:
+        ValueError: If the data could not be retrieved
+
+    Example:
+        >>> await self._get_patent_count()
+            2
+    """
+    pubchem = await PubChem.create(*args, **kwargs)
+    patent_count = await pubchem._get_patent_count()
+    if patent_count is None:
+        raise ValueError("No patent count found")
+    return patent_count
+
+
+@app.function(image=_pubchem_image)
+async def return_physical_property(*args, **kwargs):
+    """
+    Get some physical properties of a compound from PubChem.
+
+    Args:
+        compound (str): Any type of compound identifier (CID, SMILES, InChI, etc.)
+
+    Returns:
+        dict: Physical property data
+
+    Raises:
+        ValueError: If the data could not be retrieved
+
+    Example:
+        >>> await self.return_physical_property()
+            {'Experimental Properties': ['Appearance: clear colorless liquid', 'Boiling Point: 78.37...']}
+    """
+    pubchem = await PubChem.create(*args, **kwargs)
+    physical_property = await pubchem._return_physical_property()
+    if physical_property is None:
+        raise ValueError("No physical property found")
+    return physical_property
 
 
 @app.function(image=_converters_image)
@@ -622,492 +1098,4 @@
     try:
         return _deepsmiles_to_smiles(deepsmiles)
     except Exception as e:
-        raise ValueError(f"Error converting DeepSMILES to SMILES: {e}") from e
-=======
-    """
-    A function to retrieve basic information about a chemical element based on its identifier.
-
-    Args:
-        identifier (str): The identifier of the chemical element.
-
-    Returns:
-        dict: A dictionary containing basic information about the chemical element including its name,
-            symbol, atomic number, mass, electron configuration, electronegativity, group, period, and block.
-
-    Raises:
-        ValueError: If the identifier is not a valid element identifier.
-
-    Example:
-        >>> get_element_info("H")["name"]
-            'Hydrogen'
-    """
-    return _get_element_info(*args, **kwargs)
-
-
-@app.function(image=is_patented_image)
-def is_patented(*args, **kwargs):
-    """
-    Check if a molecule is patented using Molbloom
-
-    Args:
-        smiles (str): SMILES string of the molecule
-
-    Returns:
-        str: "Patented" if the molecule is patented, "Novel" otherwise
-
-    Raises:
-        ValueError: If an error occurs while checking if the molecule is patented
-
-    Examples:
-        >>> _is_patented("CCO")
-            False
-    """
-    return _is_patented(*args, **kwargs)
-
-
-@app.function(image=is_patented_image)
-def is_buyable(*args, **kwargs):
-    """
-    Check if a molecule is buyable using Molbloom
-
-    Args:
-        smiles (str): SMILES string of the molecule
-
-    Returns:
-        str: "Buyable" if the molecule is buyable, "Not buyable" otherwise
-
-    Raises:
-        ValueError: If an error occurs while checking if the molecule is buyable
-
-    Examples:
-        >>> _is_buyable("CCO")
-            True
-    """
-    return _is_buyable(*args, **kwargs)
-
-
-@app.function(image=_pubchem_image)
-async def get_number_atoms_pubchem(*args, **kwargs) -> int:
-    """
-    Get the number of atoms in a compound using RDKit.
-
-    Args:
-        compound (str): Any type of compound identifier (CID, SMILES, InChI, etc.)
-
-    Returns:
-        int: Number of atoms in the compound.
-
-    Raises:
-        ValueError: If no atoms are found
-
-    Example:
-        >>> await self._get_number_atoms()
-            21
-    """
-    pubchem = await PubChem.create(*args, **kwargs)
-    number_atoms = await pubchem._get_number_atoms()
-    if number_atoms is None:
-        raise ValueError("No number of atoms found")
-    return number_atoms
-
-
-@app.function(image=_pubchem_image)
-async def get_isomeric_smiles_pubchem(*args, **kwargs) -> str:
-    """
-    Get the isomeric SMILES for a compound from PubChem.
-
-    Args:
-        compound (str): Any type of compound identifier (CID, SMILES, InChI, etc.)
-
-    Returns:
-        str: Isomeric SMILES of the compound.
-
-    Raises:
-        ValueError: If the isomeric SMILES could not be retrieved
-
-    Example:
-        >>> await self._get_isomeric_smiles()
-            'CCO'
-    """
-    pubchem = await PubChem.create(*args, **kwargs)
-    isomeric_smiles = await pubchem._get_isomeric_smiles()
-    if isomeric_smiles is None:
-        raise ValueError("No isomeric SMILES found")
-    return isomeric_smiles
-
-
-@app.function(image=_pubchem_image)
-async def get_canonical_smiles_pubchem(*args, **kwargs) -> str:
-    """
-    Get the canonical SMILES for a compound from PubChem.
-
-    Args:
-        compound (str): Any type of compound identifier (CID, SMILES, InChI, etc.)
-
-    Returns:
-        str: Canonical SMILES of the compound.
-
-    Raises:
-        ValueError: If the canonical SMILES could not be retrieved
-
-    Example:
-        >>> await self._get_canonical_smiles()
-            'CCO'
-    """
-    pubchem = await PubChem.create(*args, **kwargs)
-    smiles = await pubchem._get_canonical_smiles()
-    if smiles is None:
-        raise ValueError("No canonical SMILES found")
-    return smiles
-
-
-@app.function(image=_pubchem_image)
-async def get_compound_mass_pubchem(*args, **kwargs) -> float:
-    """
-    Get the molecular weight of a compound from PubChem.
-
-    Args:
-        compound (str): Any type of compound identifier (CID, SMILES, InChI, etc.)
-
-    Returns:
-        float: Molecular weight of the compound.
-
-    Raises:
-        ValueError: If the molecular weight could not be retrieved
-
-    Example:
-        >>> await self._get_compound_mass()
-            46.07
-    """
-    pubchem = await PubChem.create(*args, **kwargs)
-    molecular_weight = await pubchem._get_compound_mass()
-    if molecular_weight is None:
-        raise ValueError("No molecular weight found")
-    return molecular_weight
-
-
-@app.function(image=_pubchem_image)
-async def get_compound_charge_pubchem(compound: str) -> int:
-    """
-    Get the charge of a compound from PubChem.
-
-    Args:
-        compound (str): Any type of compound identifier (CID, SMILES, InChI, etc.)
-
-    Returns:
-        int: Charge of the compound.
-
-    Raises:
-        ValueError: If the charge could not be retrieved
-
-    Example:
-        >>> await self._get_compound_charge()
-            0
-    """
-    pubchem = await PubChem.create(compound)
-    charge = await pubchem._get_compound_charge()
-    if charge is None:
-        raise ValueError("No charge found")
-    return charge
-
-
-@app.function(image=_pubchem_image)
-async def get_compound_formula_pubchem(compound: str) -> str:
-    """
-    Get the formula of a compound from PubChem.
-
-    Args:
-        compound (str): Any type of compound identifier (CID, SMILES, InChI, etc.)
-
-    Returns:
-        str: Formula of the compound.
-
-    Raises:
-        ValueError: If the formula could not be retrieved
-
-    Example:
-        >>> await self._get_compound_formula()
-            'C2H6O'
-    """
-    pubchem = await PubChem.create(compound)
-    formula = await pubchem._get_compound_formula()
-    if formula is None:
-        raise ValueError("No formula found")
-    return formula
-
-
-@app.function(image=_pubchem_image)
-async def get_number_isomers_pubchem(compound: str) -> int:
-    """
-    Get the number of compound isomers for a compound from PubChem.
-
-    Args:
-        compound (str): Any type of compound identifier (CID, SMILES, InChI, etc.)
-
-    Returns:
-        int: Number of compound isomers.
-
-    Raises:
-        ValueError: If the number of isomers could not be retrieved
-
-    Example:
-        >>> await self._get_number_isomers()
-            2
-    """
-    pubchem = await PubChem.create(compound)
-    number_isomers = await pubchem._get_number_isomers()
-    if number_isomers is None:
-        raise ValueError("No isomers found")
-    return number_isomers
-
-
-@app.function(image=_pubchem_image, timeout=86399)
-async def get_compound_isomers_pubchem(*args, **kwargs):
-    """
-    Get the compound isomers for a compound from PubChem.
-    This function can take some time depending on the number of isomers.
-
-    Args:
-        compound (str): Any type of compound identifier (CID, SMILES, InChI, etc.)
-
-    Returns:
-        list: List of compound isomers.
-
-    Raises:
-        ValueError: If the isomers could not be retrieved
-
-    Example:
-        >>> await self._get_compound_isomers()
-            ['CCO', 'COC']
-    """
-    pubchem = await PubChem.create(*args, **kwargs)
-    data = await pubchem._get_compound_isomers()
-    if data is None:
-        raise ValueError("No isomers found")
-    return data
-
-
-@app.function(image=_pubchem_image)
-async def get_number_heavy_atoms_pubchem(*args, **kwargs) -> int:
-    """
-    Get the number of heavy atoms in a compound from PubChem.
-
-    Args:
-        compound (str): Any type of compound identifier (CID, SMILES, InChI, etc.)
-
-    Returns:
-        int: Number of heavy atoms in the compound.
-
-    Raises:
-        ValueError: If the number of heavy atoms could not be retrieved
-
-    Example:
-        >>> await self._get_number_heavy_atoms()
-            3
-    """
-    pubchem = await PubChem.create(*args, **kwargs)
-    number_heavy_atoms = await pubchem._get_number_heavy_atoms()
-    if number_heavy_atoms is None:
-        raise ValueError("No heavy atoms found")
-    return number_heavy_atoms
-
-
-@app.function(image=_pubchem_image)
-async def get_number_chiral_atoms_pubchem(*args, **kwargs) -> int:
-    """
-    Get the number of chiral atoms in a compound from PubChem.
-
-    Args:
-        compound (str): Any type of compound identifier (CID, SMILES, InChI, etc.)
-
-    Returns:
-        int: Number of chiral atoms in the compound.
-
-    Raises:
-        ValueError: If the number of chiral atoms could not be retrieved
-
-    Example:
-        >>> await self._get_number_chiral_atoms()
-            1
-    """
-    pubchem = await PubChem.create(*args, **kwargs)
-    number_chiral_atoms = await pubchem._get_number_chiral_atoms()
-    if number_chiral_atoms is None:
-        raise ValueError("No chiral atoms found")
-    return number_chiral_atoms
-
-
-@app.function(image=_pubchem_image)
-async def get_c_nmr_spectra_pubchem(*args, **kwargs) -> dict:
-    """
-    Get the C-NMR spectra for a compound from PubChem.
-
-    Args:
-        compound (str): Any type of compound identifier (CID, SMILES, InChI, etc.)
-
-    Returns:
-        dict: C-NMR spectra data
-
-    Raises:
-        ValueError: If the data could not be retrieved
-
-    Example:
-        >>> await self._get_c_nmr_spectra()
-            {'1': {'instrument': 'Bruker', 'frequency': '400 MHz',...}}
-    """
-    pubchem = await PubChem.create(*args, **kwargs)
-    c_nmr_spectra = await pubchem._get_c_nmr_spectra()
-    if c_nmr_spectra is None:
-        raise ValueError("No C-NMR spectra found")
-    return c_nmr_spectra
-
-
-@app.function(image=_pubchem_image)
-async def get_h_nmr_spectra_pubchem(*args, **kwargs) -> dict:
-    """
-    Get the 1H-NMR spectra for a compound from PubChem.
-
-    Args:
-        compound (str): Any type of compound identifier (CID, SMILES, InChI, etc.)
-
-    Returns:
-        dict: 1H NMR spectra data
-
-    Raises:
-        ValueError: If the data could not be retrieved
-
-    Example:
-        >>> await self._get_h_nmr_spectra()
-            {'1': {'instrument': 'Bruker', 'frequency': '400 MHz',...}}
-    """
-    pubchem = await PubChem.create(*args, **kwargs)
-    h_nmr_spectra = await pubchem._get_h_nmr_spectra()
-    if h_nmr_spectra is None:
-        raise ValueError("No H-NMR spectra found")
-    return h_nmr_spectra
-
-
-@app.function(image=_pubchem_image)
-async def get_uv_spectra_pubchem(*args, **kwargs) -> dict:
-    """
-    Get the UV spectra for a compound from PubChem.
-
-    Args:
-        compound (str): Any type of compound identifier (CID, SMILES, InChI, etc.)
-
-    Returns:
-        str: UV spectra data
-
-    Raises:
-        ValueError: If the data could not be retrieved
-
-    Example:
-        >>> await self._get_uv_spectra()
-            'Reference 1:\nMAX ABSORPTION: 210 nm\nReference 2:\nUV MAX: 210 nm'
-    """
-    pubchem = await PubChem.create(*args, **kwargs)
-    uv_spectra = await pubchem._get_uv_spectra()
-    if uv_spectra is None:
-        raise ValueError("No UV spectra found")
-    return uv_spectra
-
-
-@app.function(image=_pubchem_image)
-async def get_ms_spectra_pubchem(*args, **kwargs) -> dict:
-    """
-    Get the MS spectra for a compound from PubChem.
-
-    Args:
-        compound (str): Any type of compound identifier (CID, SMILES, InChI, etc.)
-
-    Returns:
-        dict: MS spectra data
-
-    Raises:
-        ValueError: If the data could not be retrieved
-
-    Example:
-        >>> await self._get_ms_spectra()
-            {'Mass bank ID': 'MoNA ID', ...}
-    """
-    pubchem = await PubChem.create(*args, **kwargs)
-    ms_spectra = await pubchem._get_ms_spectra()
-    if ms_spectra is None:
-        raise ValueError("No MS spectra found")
-    return ms_spectra
-
-
-@app.function(image=_pubchem_image)
-async def get_ghs_classification_pubchem(*args, **kwargs) -> str:
-    """
-    Get the GHS classification for a compound from PubChem.
-
-    Args:
-        compound (str): Any type of compound identifier (CID, SMILES, InChI, etc.)
-
-    Returns:
-        dict: GHS classification data
-
-    Raises:
-        ValueError: If the data could not be retrieved
-
-    Example:
-        >>> await self._get_ghs_classification()
-            {'H225': ['Highly flammable liquid and vapour'], ...}
-    """
-    pubchem = await PubChem.create(*args, **kwargs)
-    ghs_classification = await pubchem._get_ghs_classification()
-    if ghs_classification is None:
-        raise ValueError("No GHS classification found")
-    return ghs_classification
-
-
-@app.function(image=_pubchem_image)
-async def get_patent_count(*args, **kwargs):
-    """
-    Get the number of patents for a compound from PubChem.
-
-    Args:
-        compound (str): Any type of compound identifier (CID, SMILES, InChI, etc.)
-
-    Returns:
-        int: Number of patents
-
-    Raises:
-        ValueError: If the data could not be retrieved
-
-    Example:
-        >>> await self._get_patent_count()
-            2
-    """
-    pubchem = await PubChem.create(*args, **kwargs)
-    patent_count = await pubchem._get_patent_count()
-    if patent_count is None:
-        raise ValueError("No patent count found")
-    return patent_count
-
-
-@app.function(image=_pubchem_image)
-async def return_physical_property(*args, **kwargs):
-    """
-    Get some physical properties of a compound from PubChem.
-
-    Args:
-        compound (str): Any type of compound identifier (CID, SMILES, InChI, etc.)
-
-    Returns:
-        dict: Physical property data
-
-    Raises:
-        ValueError: If the data could not be retrieved
-
-    Example:
-        >>> await self.return_physical_property()
-            {'Experimental Properties': ['Appearance: clear colorless liquid', 'Boiling Point: 78.37...']}
-    """
-    pubchem = await PubChem.create(*args, **kwargs)
-    physical_property = await pubchem._return_physical_property()
-    if physical_property is None:
-        raise ValueError("No physical property found")
-    return physical_property
->>>>>>> 2c581cf1
+        raise ValueError(f"Error converting DeepSMILES to SMILES: {e}") from e